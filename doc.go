--- conflicted
+++ resolved
@@ -1099,7 +1099,7 @@
 // Statements control execution.
 //
 //  Statement =  EmptyStmt | AlterTableStmt | BeginTransactionStmt | CommitStmt
-//  	| CreateTableStmt | DeleteFromStmt
+//  	| CreateIndexStmt | CreateTableStmt | DeleteFromStmt | DropIndexStmt
 //  	| DropTableStmt | InsertIntoStmt | RollbackStmt | SelectStmt
 //  	| TruncateTableStmt | UpdateStmt .
 //
@@ -1164,8 +1164,6 @@
 //		INSERT INTO AccountB (Amount) VALUES (-$1);
 //	COMMIT;
 //
-<<<<<<< HEAD
-=======
 // CREATE INDEX
 //
 // Create index statements create new indices. Index is a named projection of
@@ -1194,7 +1192,6 @@
 //
 // The UNIQUE modifier requires the indexed values to be unique or NULL.
 //
->>>>>>> 7c926e12
 // CREATE TABLE
 //
 // Create table statements create new tables. A column definition declares the
@@ -1242,6 +1239,19 @@
 // If the WHERE clause is not present then all rows are removed and the
 // statement is equivalent to the TRUNCATE TABLE statement.
 //
+// DROP INDEX
+//
+// Drop index statements remove indices from the DB. The index must exist.
+//
+//  DropIndexStmt = "DROP" "INDEX" IndexName .
+//  IndexName = identifier .
+//
+// For example
+//
+//	BEGIN TRANSACTION;
+//		DROP INDEX ItemsOrderID;
+//	COMMIT;
+//
 // DROP TABLE
 //
 // Drop table statements remove tables from the DB. The table must exist.
